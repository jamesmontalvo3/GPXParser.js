--- conflicted
+++ resolved
@@ -23,18 +23,8 @@
  * 
  * @return {gpxParser} A GPXParser object
  */
-<<<<<<< HEAD
 gpxParser.prototype.parse = function (gpxstring) {
     let keepThis = this;
-=======
-gpxParser.prototype.parse = function (gpxstring, config = {}) {
-
-    let keepThis = this;
-    config = {
-        samplingMode: config.samplingMode || 'index',
-        sampling: config.sampling || 1,
-    };
->>>>>>> 43ea7dc4
 
     let domParser = new window.DOMParser();
     this.xmlSource = domParser.parseFromString(gpxstring, 'text/xml');
@@ -134,11 +124,7 @@
 
         route.distance  = keepThis.calculDistance(routepoints);
         route.elevation = keepThis.calcElevation(routepoints);
-<<<<<<< HEAD
         route.slopes    = keepThis.calculSlope(routepoints, route.distance.cumul);
-=======
-        route.slopes    = keepThis.calculSlope(routepoints, route.distance.cumul, config.samplingMode, config.sampling);
->>>>>>> 43ea7dc4
         route.points    = routepoints;
 
         keepThis.routes.push(route);
@@ -183,11 +169,7 @@
         }
         track.distance  = keepThis.calculDistance(trackpoints);
         track.elevation = keepThis.calcElevation(trackpoints);
-<<<<<<< HEAD
         track.slopes    = keepThis.calculSlope(trackpoints, track.distance.cumul);
-=======
-        track.slopes    = keepThis.calculSlope(trackpoints, track.distance.cumul, config.samplingMode, config.sampling);
->>>>>>> 43ea7dc4
         track.points    = trackpoints;
 
         keepThis.tracks.push(track);
@@ -328,7 +310,6 @@
 
 /**
  * Generate slopes Object from an array of Points and an array of Cumulative distance 
-<<<<<<< HEAD
  * 
  * @param  {} points - An array of points with ele property
  * @param  {} cumul - An array of cumulative distance
@@ -337,23 +318,6 @@
  */
 gpxParser.prototype.calculSlope = function(points, cumul) {
     let slopes = [];
-=======
- * Work with 2 sampling modes :
- *  - gpxParser.SAMPLING_MODE.INDEX : Slopes are calculated between each <sampling> points
- *  - gpxParser.SAMPLING_MODE.DISTANCE : Slopes are calculated between each <sampling> meters
- * 
- * @param  {} points - An array of points with ele property
- * @param  {} cumul - An array of cumulative distance
- * @param  {} samplingMode - Sampling Mode (gpxParser.SAMPLING_MODE)
- * @param  {} sampling - Sampling value
- * 
- * @returns {SlopeObject} An array of slopes
- */
-gpxParser.prototype.calculSlope = function(points, cumul, samplingMode, sampling, average) {
-    let slopes = [];
-    let tempSlopes = [];
-    let stepDistance = 0;
->>>>>>> 43ea7dc4
 
     for (var i = 0; i < points.length - 1; i++) {
         let point = points[i];
@@ -362,25 +326,7 @@
         let distance = cumul[i+1] - cumul[i];
 
         let slope = (elevationDiff * 100) / distance;
-<<<<<<< HEAD
         slopes.push(slope);
-=======
-        tempSlopes.push(slope);
-
-        if (samplingMode == gpxParser.SAMPLING_MODE.DISTANCE) {
-            stepDistance += distance;
-            if (stepDistance >= sampling || i == points.length - 1) {
-                slopes.push(tempSlopes.reduce((a,b) => a + b, 0) / tempSlopes.length);
-                tempSlopes = [];
-                stepDistance = 0;
-            }
-        } else if (samplingMode == gpxParser.SAMPLING_MODE.INDEX) {
-            if (i%sampling == 0 || i == points.length - 1) {
-                slopes.push(tempSlopes.reduce((a,b) => a + b, 0) / tempSlopes.length);
-                tempSlopes = [];
-            } 
-        }
->>>>>>> 43ea7dc4
     }
 
     return slopes;
